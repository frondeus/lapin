--- conflicted
+++ resolved
@@ -1,4 +1,9 @@
-<<<<<<< HEAD
+### 0.28.2 (2019-11-07)
+
+#### Features
+
+* Update dependencies
+
 ### 0.28.1 (20191023)
 
 #### Bug Fixes
@@ -10,13 +15,12 @@
 #### Breaking changes
 
 * `Channel::exchange_declare` now takes an `ExchangeKind` parameter instead of an `&str`
-=======
+
 ### 0.27.2 (2019-11-07)
 
 #### Features
 
 * Update dependencies
->>>>>>> 87b34cbd
 
 ### 0.27.1 (2019-09-26)
 
