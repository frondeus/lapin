--- conflicted
+++ resolved
@@ -1,17 +1,15 @@
-<<<<<<< HEAD
 ### 0.33.0 (2020-??-??)
 
 #### Breaking changes
 
 * Some more Error reworks
 * Port to amq-protocol 5.0 and mio 0.7
-=======
+
 ### 0.32.1 (2020-03-03)
 
 #### Bug Fixes
 
 * Fix Channel and Connection status in some cases
->>>>>>> 8caf4486
 
 ### 0.32.0 (2020-02-27)
 
